--- conflicted
+++ resolved
@@ -5,11 +5,7 @@
 
 
 setup(name='megaradrp',
-<<<<<<< HEAD
-      version='0.4.1',
-=======
       version='0.5',
->>>>>>> 6fe1ca02
       author='Sergio Pascual',
       author_email='sergiopr@fis.ucm.es',
       include_dirs = [numpy.get_include()],
@@ -20,15 +16,9 @@
       package_data={'megaradrp': ['drp.yaml', 'primary.txt']},
       install_requires=[
          'numpy',
-<<<<<<< HEAD
-         'astropy >= 0.4, < 0.5',
-         'scipy',
-         'numina >= 0.13.0',
-=======
          'astropy >= 1.0',
          'scipy',
          'numina >= 0.14',
->>>>>>> 6fe1ca02
          ],
       zip_safe=False,
       entry_points = {
