
from setuptools import find_packages
from setuptools import setup


setup(
    name='megaradrp',
<<<<<<< HEAD
    version='0.8',
=======
    version='0.9',
>>>>>>> a00c3966
    author='Sergio Pascual',
    author_email='sergiopr@fis.ucm.es',
    url='https://github.com/guaix-ucm/megaradrp',
    license='GPLv3',
    description='MEGARA Data Reduction Pipeline',
    packages=find_packages(),
    package_data={
        'megaradrp': [
            'drp.yaml',
        ],
        'megaradrp.instrument.configs': [
            'primary.txt',
            'lcb_default_header.txt',
            'mos_default_header.txt',
            'component-*.json',
            'instrument-*.json',
            'properties-*.json',
        ],
    },
    install_requires=[
        'setuptools>=36.2.1',
        'numpy',
        'astropy >= 2',
        'scipy',
        'numina >= 0.21',
        'scikit-image',
        'enum34;python_version<"3.4"',
        'contextlib2;python_version<"3.5"',
    ],
    extras_require={
        'DB': ['sqlalchemy', 'numinadb']
    },
    zip_safe=False,
    entry_points={
        'numina.pipeline.1': [
            'MEGARA = megaradrp.loader:load_drp'
        ],
        'numinadb.extra.1': [
            'MEGARA = megaradrp.db [DB]'
        ],
        'console_scripts': [
            'megaradrp-overplot_traces = megaradrp.tools.overplot_traces:main',
        ],
    },
    classifiers=[
        "Programming Language :: Python :: 2.7",
        "Programming Language :: Python :: 3.4",
        "Programming Language :: Python :: 3.5",
        "Programming Language :: Python :: 3.6",
        "Programming Language :: Python :: 3.7",
        'Development Status :: 3 - Alpha',
        "Environment :: Console",
        "Intended Audience :: Science/Research",
        "License :: OSI Approved :: GNU General Public License (GPL)",
        "Operating System :: OS Independent",
        "Topic :: Scientific/Engineering :: Astronomy",
    ],
    long_description=open('README.rst').read()
)<|MERGE_RESOLUTION|>--- conflicted
+++ resolved
@@ -5,11 +5,7 @@
 
 setup(
     name='megaradrp',
-<<<<<<< HEAD
-    version='0.8',
-=======
     version='0.9',
->>>>>>> a00c3966
     author='Sergio Pascual',
     author_email='sergiopr@fis.ucm.es',
     url='https://github.com/guaix-ucm/megaradrp',
