--- conflicted
+++ resolved
@@ -3,17 +3,10 @@
 
 
 setup(name='megaradrp',
-<<<<<<< HEAD
-      version='0.3.0',
-      author='Sergio Pascual',
-      author_email='sergiopr@fis.ucm.es',
-      url='http://guaix.fis.ucm.es/projects/megara',
-=======
-      version='0.4.dev',
+      version='0.4.0',
       author='Sergio Pascual',
       author_email='sergiopr@fis.ucm.es',
       url='http://guaix.fis.ucm.es/hg/megaradrp',
->>>>>>> 48d9fa6c
       license='GPLv3',
       description='MEGARA Data Reduction Pipeline',
       packages=find_packages(where='src'),
