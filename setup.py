--- conflicted
+++ resolved
@@ -5,13 +5,9 @@
 
 
 setup(name='megaradrp',
-<<<<<<< HEAD
       version='0.6.dev0',
-=======
-      version='0.5',
       author='Sergio Pascual',
       author_email='sergiopr@fis.ucm.es',
->>>>>>> 6fe1ca02
       include_dirs = [numpy.get_include()],
       url='https://github.com/guaix-ucm/megaradrp',
       license='GPLv3',
