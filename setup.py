
from setuptools import find_packages
from setuptools import setup


setup(
    name='megaradrp',
<<<<<<< HEAD
    version='0.10.1',
=======
    version='0.11',
>>>>>>> 25b587d7
    author='Sergio Pascual',
    author_email='sergiopr@fis.ucm.es',
    url='https://github.com/guaix-ucm/megaradrp',
    license='GPLv3',
    description='MEGARA Data Reduction Pipeline',
    packages=find_packages(),
    package_data={
        'megaradrp': [
            'drp.yaml',
        ],
        'megaradrp.instrument.configs': [
            'primary.txt',
            'lcb_default_header.txt',
            'mos_default_header.txt',
            'component-*.json',
            'instrument-*.json',
            'properties-*.json',
        ],
        'megaradrp.instrument.configs.extras': [
            '*.json'
        ],
        'megaradrp.schemas': [
            'baseimage.json',
            'basestruct.json'
        ]
    },
    install_requires=[
        'setuptools>=36.2.1',
        'numpy',
        'matplotlib',
        'astropy',
        'scipy',
        'numina >= 0.22',
        'scikit-image',
        'jsonschema'
    ],
    extras_require={
        'DB': ['sqlalchemy', 'numinadb'],
        'docs': ['sphinx', 'numpydocs'],
        'test': [
            'pytest',
            'pytest-remotedata'
        ]
    },
    zip_safe=False,
    entry_points={
        'numina.pipeline.1': [
            'MEGARA = megaradrp.loader:load_drp'
        ],
        'numinadb.extra.1': [
            'MEGARA = megaradrp.db [DB]'
        ],
        'console_scripts': [
            'megaradrp-overplot_traces = megaradrp.tools.overplot_traces:main',
            'megaradrp-heal_traces = megaradrp.tools.heal_traces:main',
            'megaradrp-cube = megaradrp.processing.cube:main',
        ],
    },
    classifiers=[
        "Programming Language :: Python :: 3.6",
        "Programming Language :: Python :: 3.7",
        "Programming Language :: Python :: 3.8",
        "Programming Language :: Python :: 3.9",
        'Development Status :: 3 - Alpha',
        "Environment :: Console",
        "Intended Audience :: Science/Research",
        "License :: OSI Approved :: GNU General Public License (GPL)",
        "Operating System :: OS Independent",
        "Topic :: Scientific/Engineering :: Astronomy",
    ],
    long_description=open('README.rst').read()
)<|MERGE_RESOLUTION|>--- conflicted
+++ resolved
@@ -5,11 +5,7 @@
 
 setup(
     name='megaradrp',
-<<<<<<< HEAD
-    version='0.10.1',
-=======
     version='0.11',
->>>>>>> 25b587d7
     author='Sergio Pascual',
     author_email='sergiopr@fis.ucm.es',
     url='https://github.com/guaix-ucm/megaradrp',
