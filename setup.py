--- conflicted
+++ resolved
@@ -5,16 +5,11 @@
 NAMESPACE_PKGS = ['numina.pipelines', 'numina.pipelines.megara']
 ALL_PKGS = BASE_PKGS + NAMESPACE_PKGS
 
-<<<<<<< HEAD
-setup(name='pymegara',
-      version='0.2.0',
-=======
 setup(name='megaradrp',
-      version='0.2dev',
->>>>>>> f143e733
+      version='0.3.0',
       author='Sergio Pascual',
       author_email='sergiopr@fis.ucm.es',
-      url='http://guaix.fis.ucm.es/hg/pymegara',
+      url='http://guaix.fis.ucm.es/projects/megara',
       license='GPLv3',
       description='MEGARA Data Reduction Pipeline',
       packages=ALL_PKGS,
