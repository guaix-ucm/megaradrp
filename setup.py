
from setuptools import find_packages
from setuptools import setup


setup(
    name='megaradrp',
<<<<<<< HEAD
    version='0.9.3',
=======
    version='0.10.1',
>>>>>>> 7a16e04e
    author='Sergio Pascual',
    author_email='sergiopr@fis.ucm.es',
    url='https://github.com/guaix-ucm/megaradrp',
    license='GPLv3',
    description='MEGARA Data Reduction Pipeline',
    packages=find_packages(),
    package_data={
        'megaradrp': [
            'drp.yaml',
        ],
        'megaradrp.instrument.configs': [
            'primary.txt',
            'lcb_default_header.txt',
            'mos_default_header.txt',
            'component-*.json',
            'instrument-*.json',
            'properties-*.json',
        ],
        'megaradrp.schemas': [
            'baseimage.json',
            'basestruct.json'
        ]
    },
    install_requires=[
        'setuptools>=36.2.1',
        'numpy',
        'astropy >= 2',
        'scipy',
<<<<<<< HEAD
        'numina >= 0.21',
=======
        'numina >= 0.22',
>>>>>>> 7a16e04e
        'scikit-image',
        'enum34;python_version<"3.4"',
        'contextlib2;python_version<"3.5"',
        'jsonschema'
    ],
    extras_require={
        'DB': ['sqlalchemy', 'numinadb'],
        'test': ['pytest', 'pytest-remotedata']
    },
    zip_safe=False,
    entry_points={
        'numina.pipeline.1': [
            'MEGARA = megaradrp.loader:load_drp'
        ],
        'numinadb.extra.1': [
            'MEGARA = megaradrp.db [DB]'
        ],
        'console_scripts': [
            'megaradrp-overplot_traces = megaradrp.tools.overplot_traces:main',
            'megaradrp-heal_traces = megaradrp.tools.heal_traces:main',
            'megaradrp-cube = megaradrp.processing.cube:main',
        ],
    },
    classifiers=[
        "Programming Language :: Python :: 2.7",
        "Programming Language :: Python :: 3.5",
        "Programming Language :: Python :: 3.6",
        "Programming Language :: Python :: 3.7",
        "Programming Language :: Python :: 3.8",
        'Development Status :: 3 - Alpha',
        "Environment :: Console",
        "Intended Audience :: Science/Research",
        "License :: OSI Approved :: GNU General Public License (GPL)",
        "Operating System :: OS Independent",
        "Topic :: Scientific/Engineering :: Astronomy",
    ],
    long_description=open('README.rst').read()
)<|MERGE_RESOLUTION|>--- conflicted
+++ resolved
@@ -5,11 +5,7 @@
 
 setup(
     name='megaradrp',
-<<<<<<< HEAD
-    version='0.9.3',
-=======
     version='0.10.1',
->>>>>>> 7a16e04e
     author='Sergio Pascual',
     author_email='sergiopr@fis.ucm.es',
     url='https://github.com/guaix-ucm/megaradrp',
@@ -38,11 +34,7 @@
         'numpy',
         'astropy >= 2',
         'scipy',
-<<<<<<< HEAD
-        'numina >= 0.21',
-=======
         'numina >= 0.22',
->>>>>>> 7a16e04e
         'scikit-image',
         'enum34;python_version<"3.4"',
         'contextlib2;python_version<"3.5"',
