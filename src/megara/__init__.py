--- conflicted
+++ resolved
@@ -1,38 +1,3 @@
-<<<<<<< HEAD
-#
-# Copyright 2011-2012 Universidad Complutense de Madrid
-# 
-# This file is part of Megara DRP
-# 
-# Megara DRP is free software: you can redistribute it and/or modify
-# it under the terms of the GNU General Public License as published by
-# the Free Software Foundation, either version 3 of the License, or
-# (at your option) any later version.
-# 
-# Megara DRP is distributed in the hope that it will be useful,
-# but WITHOUT ANY WARRANTY; without even the implied warranty of
-# MERCHANTABILITY or FITNESS FOR A PARTICULAR PURPOSE.  See the
-# GNU General Public License for more details.
-# 
-# You should have received a copy of the GNU General Public License
-# along with Megara DRP.  If not, see <http://www.gnu.org/licenses/>.
-#
-
-'''The MEGARA Data Reduction Pipeline.'''
-
-import logging
-
-#from .simulator import MegaraImageFactory as ImageFactory
-#from .simulator import Megara as Instrument
-
-__version__ = '0.2.0'
-
-#__all__ = ['Instrument', 'ImageFactory']
-
-# Top level NullHandler
-logging.getLogger("megara").addHandler(logging.NullHandler())
-=======
 # Namespace package
 from pkgutil import extend_path
-__path__ = extend_path(__path__, __name__)
->>>>>>> f143e733
+__path__ = extend_path(__path__, __name__)