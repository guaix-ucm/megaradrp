#
# Copyright 2015-2018 Universidad Complutense de Madrid
#
# This file is part of Megara DRP
#
# SPDX-License-Identifier: GPL-3.0+
# License-Filename: LICENSE.txt
#

"""Arc Calibration Recipe for Megara"""

from __future__ import division, print_function

import traceback
from datetime import datetime

import numpy
from astropy.io import fits
from copy import deepcopy
import errno
import os

from numina.core import Requirement, Product, Parameter, DataFrameType
from numina.core.requirements import ObservationResultRequirement
from numina.array.display.polfit_residuals import polfit_residuals
from numina.array.display.polfit_residuals import \
    polfit_residuals_with_sigma_rejection
from numina.array.display.ximplotxy import ximplotxy
from numina.array.wavecalib.__main__ import find_fxpeaks
from numina.array.wavecalib.arccalibration import arccalibration_direct
from numina.array.wavecalib.arccalibration import fit_list_of_wvfeatures
from numina.array.wavecalib.arccalibration import gen_triplets_master
from numina.array.wavecalib.arccalibration import refine_arccalibration
from numina.array.wavecalib.solutionarc import CrLinear
from numina.array.wavecalib.solutionarc import SolutionArcCalibration
from numina.core.validator import range_validator
from numina.util.flow import SerialFlow
from numina.array import combine

from megaradrp.types import ProcessedFrame, ProcessedRSS
from megaradrp.processing.combine import basic_processing_with_combination
from megaradrp.processing.aperture import ApertureExtractor
from megaradrp.processing.fiberflat import Splitter, FlipLR
from megaradrp.core.recipe import MegaraBaseRecipe
from megaradrp.products import WavelengthCalibration
from megaradrp.products.wavecalibration import FiberSolutionArcCalibration
import megaradrp.requirements as reqs

from megaradrp.instrument import vph_thr_arc


class ArcCalibrationRecipe(MegaraBaseRecipe):
    """Provides wavelength calibration information from arc images.

    This recipes process a set of arc images obtained in
    *Arc Calibration* mode and returns the information required
    to perform wavelength calibration and resampling in other recipes,
    in the form of a WavelengthCalibration object. The recipe also returns
    a 2D map of the FWHM of the arc lines used for the calibration,
    the result images up to dark correction, and the result of the processing
    up to aperture extraction.


    See Also
    --------
    megaradrp.products.WavelengthCalibration: description of WavelengthCalibration product
    megaradrp.products.LinesCatalog: description of the catalog of lines
    megaradrp.processing.aperture: aperture extraction
    numina.array.wavecalib.arccalibration: wavelength calibration algorithm
    megaradrp.instrument.configs: instrument configuration

    Notes
    -----
    Images provided in `obresult` are trimmed and corrected from overscan,
    bad pixel mask (if `master_bpm` is not None), bias and dark current
    (if `master_dark` is not None).
    Images thus corrected are the stacked using the median.

    The result of the combination is saved as an intermediate result, named
    'reduced_image.fits'. This combined image is also returned in the field
    `reduced_image` of the recipe result.

    The apertures in the 2D image are extracted, using the information in
    `master_traces`. the result of the extraction is saved as an intermediate
    result named 'reduced_rss.fits'. This RSS is also returned in the field
    `reduced_rss` of the recipe result.

    For each fiber in the reduced RSS, the peaks are detected and sorted
    by peak flux. `nlines` is used to select the brightest peaks. If it is a
    list, then the peaks are divided, by their position, in as many groups as
    elements in the list and `nlines[0]` peaks are selected in the first
    group, `nlines[1]` peaks in the second, etc.

    The selected peaks are matched against the catalog of lines in `lines_catalog`.
    The matched lines, the quality of the match and other relevant information is
    stored in the product WavelengthCalibration object. The wavelength of the matched
    features is fitted to a polynomial
    of degree `polynomial_degree`. The coefficients of the polynomial are
    stored in the final `master_wlcalib` object for each fiber.

    """

    # Requirements
    obresult = ObservationResultRequirement()
    master_bias = reqs.MasterBiasRequirement()
    master_dark = reqs.MasterDarkRequirement()
    master_bpm = reqs.MasterBPMRequirement()
    master_apertures = reqs.MasterAperturesRequirement()
<<<<<<< HEAD
    extraction_offset = Parameter([0.0], 'Offset traces for extraction', accept_scalar=True)
    lines_catalog = Requirement(LinesCatalog, 'Catalog of lines')
=======
    extraction_offset = Parameter([0.0], 'Offset traces for extraction',
                                  accept_scalar=True)
    lines_catalog = reqs.LinesCatalogRequirement()
>>>>>>> 747c6828
    polynomial_degree = Parameter(5, 'Polynomial degree of arc calibration',
                                  as_list=True, nelem='+',
                                  validator=range_validator(minval=1)
                                  )
    nlines = Parameter(20, "Use the 'nlines' brigthest lines of the spectrum",
                       as_list=True, nelem='+',
                       validator=range_validator(minval=0))
    debug_plot = Parameter(0, 'Save intermediate tracing plots')
    store_pdf_with_refined_fits = Parameter(
        0,
        description='Store PDF plot with refined fits for each fiber',
    )

    # Products
    reduced_image = Product(ProcessedFrame)
    reduced_rss = Product(ProcessedRSS)
    master_wlcalib = Product(WavelengthCalibration)
    fwhm_image = Product(DataFrameType)

    def run(self, rinput):
        """Execute the recipe.

        Parameters
        ----------
        rinput : ArcCalibrationRecipe.RecipeInput

        Returns
        -------
        ArcCalibrationRecipe.RecipeResult

        """

        self.logger.info('starting arc calibration recipe')

        debugplot = rinput.debug_plot if self.intermediate_results else 0

        obresult = rinput.obresult
        obresult_meta = obresult.metadata_with(self.datamodel)

        flow1 = self.init_filters(rinput, rinput.obresult.configuration)
        img = basic_processing_with_combination(rinput, flow1, method=combine.median)
        hdr = img[0].header
        self.set_base_headers(hdr)

        self.save_intermediate_img(img, 'reduced_image.fits')

        splitter1 = Splitter()
        calibrator_aper = ApertureExtractor(
            rinput.master_apertures,
            self.datamodel,
            offset=rinput.extraction_offset
        )
        flipcor = FlipLR()

        flow2 = SerialFlow([splitter1, calibrator_aper, flipcor])

        reduced_rss = flow2(img)
        self.save_intermediate_img(reduced_rss, 'reduced_rss.fits')

        reduced2d = splitter1.out

        self.logger.info('extract fibers, %i', len(rinput.master_apertures.contents))

        current_vph = rinput.obresult.tags['vph']
        current_insmode = rinput.obresult.tags['insmode']

        if current_insmode in vph_thr_arc and current_vph in vph_thr_arc[current_insmode]:
            threshold = vph_thr_arc[current_insmode][current_vph]['threshold']
            min_distance = vph_thr_arc[current_insmode][current_vph]['min_distance']
            self.logger.info('rel threshold for %s is %4.2f', current_vph, threshold)
        else:
            threshold = 0.02
            min_distance = 10.0
            self.logger.info('rel threshold not defined for %s, using %4.2f', current_vph, threshold)
            self.logger.info('min dist not defined for %s, using %4.2f', current_vph, min_distance)

        # WL calibration goes here
        initial_data_wlcalib, data_wlcalib, fwhm_image = self.calibrate_wl(
            reduced_rss[0].data,
            rinput.lines_catalog,
            rinput.polynomial_degree,
            rinput.master_apertures, rinput.nlines,
            threshold=threshold,
            min_distance=min_distance,
            debugplot=debugplot,
            store_pdf_with_refined_fits=rinput.store_pdf_with_refined_fits
        )

        initial_data_wlcalib.tags = rinput.obresult.tags
        final = initial_data_wlcalib
        final.update_metadata(self)
        final.update_metadata_origin(obresult_meta)

        self.save_structured_as_json(
            initial_data_wlcalib,
            'initial_master_wlcalib.json'
        )

        self.logger.info('end arc calibration recipe')

        if data_wlcalib is None:
            return self.create_result(
                reduced_image=reduced2d,
                reduced_rss=reduced_rss,
                master_wlcalib=initial_data_wlcalib,
                fwhm_image=fwhm_image
            )
        else:
            # copy metadata from initial_master_wlcalib to master_wlcalib
            data_wlcalib.tags = deepcopy(initial_data_wlcalib.tags)
            data_wlcalib.meta_info = deepcopy(initial_data_wlcalib.meta_info)
            return self.create_result(
                reduced_image=reduced2d,
                reduced_rss=reduced_rss,
                master_wlcalib=data_wlcalib,
                fwhm_image=fwhm_image
            )

    def calc_fwhm_of_line(self, row, peak_int, lwidth=20):
        """
        Compute FWHM of lines in spectra
        """
        import numina.array.fwhm as fmod

        # FIXME: this could wrap around the image
        qslit = row[peak_int - lwidth:peak_int + lwidth]
        return fmod.compute_fwhm_1d_simple(qslit, lwidth)

    def calibrate_wl(self, rss, lines_catalog, poldeg, tracemap, nlines,
                     threshold=0.27,
                     min_distance=30,
                     debugplot=0,
                     store_pdf_with_refined_fits=0):

        if len(poldeg) == 1:
            poldeg_initial = poldeg[0]
            poldeg_refined = poldeg[0]
        elif len(poldeg) == 2:
            poldeg_initial = poldeg[0]
            poldeg_refined = poldeg[1]
        else:
            raise ValueError("Unexpected list length for polynomial_degree")

        if poldeg_initial > poldeg_refined:
            raise ValueError("Unexpected poldeg_initial (" +
                             str(poldeg_initial) + ") > poldeg_refined (" +
                             str(poldeg_refined) + ")")

        wv_master_all = lines_catalog[:, 0]
        if lines_catalog.shape[1] == 2:  # assume old format
            wv_master = numpy.copy(wv_master_all)
            refine_wv_calibration = False
            if abs(debugplot) >= 10:
                print('wv_master:\n', wv_master)
        elif lines_catalog.shape[1] == 3:  # assume new format
            wv_flag = lines_catalog[:, 1]
            wv_master = wv_master_all[numpy.where(wv_flag == 1)]
            refine_wv_calibration = True
            if abs(debugplot) >= 10:
                print('wv_master:\n', wv_master)
        else:
            raise ValueError('lines_catalog file does not have the expected '
                             'number of columns')

        # minimum and maximum wavelength
        wv_range_catalog = wv_master_all[-1] - wv_master_all[0]
        delta_wv = 0.20 * wv_range_catalog
        wv_ini_search = int(wv_master_all[0] - delta_wv)
        wv_end_search = int(wv_master_all[-1] + delta_wv)
        self.logger.info('wv_ini_search %s', wv_ini_search)
        self.logger.info('wv_end_search %s', wv_end_search)

        ntriplets_master, ratios_master_sorted, triplets_master_sorted_list = \
            gen_triplets_master(wv_master)

        error_contador = 0
        missing_fib = 0
        crpix1 = 1.0
        naxis1 = rss.shape[1]

        plot_tracenumber = []
        plot_npeaksfound = []
        plot_crval1 = []
        plot_cdelt1 = []
        plot_coeff = []

        initial_data_wlcalib = WavelengthCalibration(instrument='MEGARA')
        initial_data_wlcalib.total_fibers = tracemap.total_fibers
        for trace in tracemap.contents:
            fibid = trace.fibid
            idx = trace.fibid - 1

            if trace.valid:
                self.logger.info('-' * 52)
                self.logger.info('Starting row %d, fibid %d', idx, fibid)

                row = rss[idx]

                fxpeaks, sxpeaks = find_fxpeaks(
                    sp=row,
                    times_sigma_threshold=0.0,
                    minimum_threshold=0,
                    nwinwidth_initial=7,
                    nwinwidth_refined=5,
                    npix_avoid_border=6,
                    nbrightlines=nlines,
                    sigma_gaussian_filtering=0,
                    minimum_gaussian_filtering=0
                )
                self.logger.info('number of peaks (expected): %s',
                                 str(nlines))
                self.logger.info('number of peaks (found)...: %d',
                                 len(fxpeaks))

                try:

                    # use channels (pixels from 1 to naxis1)
                    xchannel = fxpeaks + 1.0

                    list_of_wvfeatures = arccalibration_direct(
                        wv_master=wv_master,
                        ntriplets_master=ntriplets_master,
                        ratios_master_sorted=ratios_master_sorted,
                        triplets_master_sorted_list=triplets_master_sorted_list,
                        xpos_arc=xchannel,
                        naxis1_arc=naxis1,
                        crpix1=crpix1,
                        wv_ini_search=wv_ini_search,
                        wv_end_search=wv_end_search,
                        error_xpos_arc=3.0, # initially: 2.0
                        times_sigma_r=3.0,
                        frac_triplets_for_sum=0.50,
                        times_sigma_theil_sen=10.0,
                        poly_degree_wfit=poldeg_initial,
                        times_sigma_polfilt=10.0,
                        times_sigma_cook=10.0,
                        times_sigma_inclusion=10.0,
                        debugplot=debugplot
                    )

                    self.logger.info('Solution for row %d completed', idx)
                    self.logger.info('Fitting solution for row %d', idx)
                    solution_wv = fit_list_of_wvfeatures(
                            list_of_wvfeatures,
                            naxis1_arc=naxis1,
                            crpix1=crpix1,
                            poly_degree_wfit=poldeg_initial,
                            weighted=False,
                            debugplot=0,
                            plot_title=None
                        )

                    self.logger.info('linear crval1, cdelt1: %f %f',
                                     solution_wv.cr_linear.crval,
                                     solution_wv.cr_linear.cdelt)

                    self.logger.info('fitted coefficients %s',
                                     solution_wv.coeff)

                    # store results for plotting
                    plot_tracenumber.append(fibid)
                    plot_npeaksfound.append(len(fxpeaks))
                    plot_crval1.append(solution_wv.cr_linear.crval)
                    plot_cdelt1.append(solution_wv.cr_linear.cdelt)
                    plot_coeff.append(solution_wv.coeff)

                    trace_pol = trace.polynomial
                    # Update feature with measurements of Y coord in original
                    # image
                    # Peak and FWHM in RSS
                    for feature in solution_wv.features:
                        # Compute Y
                        feature.ypos = trace_pol(feature.xpos)
                        # FIXME: check here FITS vs PYTHON coordinates, etc
                        peak_int = int(feature.xpos)
                        try:
                            peak, fwhm = self.calc_fwhm_of_line(row, peak_int,
                                                                lwidth=20)
                        except Exception as error:
                            self.logger.error("%s", error)
                            self.logger.error('error in feature %s', feature)
                            # workaround
                            peak = row[peak_int]
                            fwhm = 0.0
                        # I would call this peak instead...
                        feature.peak = peak
                        feature.fwhm = fwhm

                    new = FiberSolutionArcCalibration(fibid, solution_wv)
                    initial_data_wlcalib.contents.append(new)

                except (ValueError, TypeError, IndexError) as error:
                    self.logger.error("%s", error)
                    self.logger.error('error in row %d, fibid %d', idx, fibid)
                    traceback.print_exc()
                    initial_data_wlcalib.error_fitting.append(fibid)
                    error_contador += 1

            else:
                self.logger.info('skipping row %d, fibid %d, not extracted',
                                 idx, fibid)
                missing_fib += 1
                initial_data_wlcalib.missing_fibers.append(fibid)

        self.logger.info('Errors in fitting: %s', error_contador)
        self.logger.info('Missing fibers: %s', missing_fib)

        # save PDF file with plots in working directory
        if self.intermediate_results:
            from matplotlib.backends.backend_pdf import PdfPages
            pdf = PdfPages('wavecal_iter1.pdf')
            for dumplot in zip([plot_npeaksfound, plot_crval1, plot_cdelt1],
                               ['number of peaks found',
                                'linear CRVAL1 ' + r'($\AA$)',
                                'linear_CDELT1 ' + r'($\AA$/pixel)']):
                ax = ximplotxy(plot_tracenumber, dumplot[0],
                               xlabel='fiber number', ylabel=dumplot[1],
                               linestyle='', marker='.', color='C0',
                               show=False)
                pdf.savefig()
            for ideg in range(poldeg_initial + 1):
                dumplot = [coef[ideg] for coef in plot_coeff]
                ax = ximplotxy(plot_tracenumber, dumplot,
                               xlabel='fiber number',
                               ylabel='coef[' + str(ideg) + ']',
                               linestyle='', marker='.', color='C0',
                               show=False)
                pdf.savefig()
            pdf.close()

        self.logger.info('Generating fwhm_image...')
        image = self.generate_fwhm_image(initial_data_wlcalib.contents)
        fwhm_image = fits.PrimaryHDU(image)
        fwhm_hdulist = fits.HDUList([fwhm_image])

        if refine_wv_calibration:
            self.logger.info('Improving wavelength calibration...')
            # model polynomial coefficients vs. fiber number using
            # previous results stored in data_wlcalib
            list_poly_vs_fiber = self.model_coeff_vs_fiber(
                initial_data_wlcalib, poldeg_initial,
                times_sigma_reject=5,
                debugplot=0)
            # recompute data_wlcalib from scratch
            missing_fib = 0
            error_contador = 0
            data_wlcalib = WavelengthCalibration(instrument='MEGARA')
            data_wlcalib.total_fibers = tracemap.total_fibers
            plot_tracenumber = []
            plot_npointseff = []
            plot_residualstd = []
            plot_crval1 = []
            plot_cdelt1 = []
            plot_coeff = []

            # output PDF with refined fits
            if store_pdf_with_refined_fits == 1:
                if self.intermediate_results:
                    if not os.path.exists('refined_wavecal'):
                        try:
                            os.makedirs('refined_wavecal')
                        except OSError as exc:  # Guard against race condition
                            if exc.errno != errno.EEXIST:
                                raise
            # refine wavelength calibration polynomial for each valid fiber
            for trace in tracemap.contents:
                fibid = trace.fibid
                idx = trace.fibid - 1
                if trace.valid:
                    self.logger.info('-' * 52)
                    self.logger.info('Starting row %d, fibid %d', idx, fibid)
                    # select spectrum for current fiber
                    row = rss[idx]
                    naxis1 = row.shape[0]
                    # estimate polynomial coefficients for current fiber
                    coeff = numpy.zeros(poldeg_initial + 1)
                    for k in range(poldeg_initial + 1):
                        dumpol = list_poly_vs_fiber[k]
                        coeff[k] = dumpol(fibid)
                    wlpol = numpy.polynomial.Polynomial(coeff)
                    # refine polynomial fit using the full set of arc lines
                    # in master list (and save output PDF file when requested)
                    if store_pdf_with_refined_fits == 1:
                        if self.intermediate_results:
                            from matplotlib.backends.backend_pdf import PdfPages
                            plottitle = 'fiber #{0:03d}'.format(fibid)
                            pdf = PdfPages(
                                'refined_wavecal/{0:03d}.pdf'.format(fibid)
                            )
                        else:
                            plottitle = None
                            pdf = None
                    else:
                        plottitle = None
                        pdf = None
                    poly_refined, yres_summary  = \
                        refine_arccalibration(sp=row,
                                              poly_initial=wlpol,
                                              wv_master=wv_master_all,
                                              poldeg=poldeg_refined,
                                              plottitle=plottitle,
                                              ylogscale=True,
                                              pdf=pdf)
                    if pdf is not None:
                        pdf.close()
                    if poly_refined != numpy.polynomial.Polynomial([0.0]):
                        npoints_eff = yres_summary['npoints']
                        residual_std = yres_summary['robust_std']
                        # compute approximate linear values
                        crmin1_linear = poly_refined(1)
                        crmax1_linear = poly_refined(naxis1)
                        cdelt1_linear = (crmax1_linear - crmin1_linear) / \
                                        (naxis1 - 1)
                        self.logger.info('linear crval1, cdelt1: %f %f',
                                         crmin1_linear, cdelt1_linear)
                        self.logger.info('fitted coefficients %s',
                                         poly_refined.coef)
                        self.logger.info('npoints_eff, residual_std: %d %f',
                                         npoints_eff, residual_std)
                        cr_linear = CrLinear(
                            crpix=1.0,
                            crval=crmin1_linear,
                            crmin=crmin1_linear,
                            crmax=crmax1_linear,
                            cdelt=cdelt1_linear
                        )
                        solution_wv = SolutionArcCalibration(
                            features=[],  # empty list!
                            coeff=poly_refined.coef,
                            residual_std=residual_std,
                            cr_linear=cr_linear
                        )
                        solution_wv.npoints_eff = npoints_eff  # add also this
                        new = FiberSolutionArcCalibration(fibid, solution_wv)
                        data_wlcalib.contents.append(new)
                        # store results for plotting
                        plot_tracenumber.append(fibid)
                        plot_npointseff.append(npoints_eff)
                        plot_residualstd.append(residual_std)
                        plot_crval1.append(crmin1_linear)
                        plot_cdelt1.append(cdelt1_linear)
                        plot_coeff.append(poly_refined.coef)
                    else:
                        self.logger.error('error in row %d, fibid %d',
                                          idx, fibid)
                        data_wlcalib.error_fitting.append(fibid)
                else:
                    self.logger.info('skipping row %d, fibid %d, not extracted',
                                     idx, fibid)
                    missing_fib += 1
                    data_wlcalib.missing_fibers.append(fibid)

            self.logger.info('Errors in fitting: %s', error_contador)
            self.logger.info('Missing fibers: %s', missing_fib)

            # save PDF file with plots in working directory
            if self.intermediate_results:
                from matplotlib.backends.backend_pdf import PdfPages
                pdf = PdfPages('wavecal_iter2.pdf')
                for dumplot in zip(
                        [plot_npointseff, plot_residualstd, plot_crval1,
                         plot_cdelt1],
                        ['effective number of lines found',
                         'residual std ' + r'($\AA$)',
                         'linear CRVAL1 ' + r'($\AA$)',
                         'linear_CDELT1 ' + r'($\AA$/pixel)']):
                    ax = ximplotxy(plot_tracenumber, dumplot[0],
                                   xlabel='fiber number', ylabel=dumplot[1],
                                   linestyle='', marker='.', color='C0',
                                   show=False)
                    pdf.savefig()
                for ideg in range(poldeg_refined + 1):
                    dumplot = [coef[ideg] for coef in plot_coeff]
                    ax = ximplotxy(plot_tracenumber, dumplot,
                                   xlabel='fiber number',
                                   ylabel='coef[' + str(ideg) + ']',
                                   linestyle='', marker='.', color='C0',
                                   show=False)
                    pdf.savefig()
                pdf.close()
        else:
            data_wlcalib = None

        self.logger.info('End arc calibration')

        return initial_data_wlcalib, data_wlcalib, fwhm_hdulist

    def generate_fwhm_image(self, solutions):
        from scipy.spatial import cKDTree

        # Each 10 fibers. Comment this to iterate over all fibers instead.
        ##################################################################
        aux = []
        for value in solutions:
            if value.fibid % 10 == 0:
                aux.append(value)

        ##################################################################

        final = []
        for fibercalib in aux:
            for feature in fibercalib.solution.features:
                final.append([feature.xpos, feature.ypos, feature.fwhm])
        final = numpy.asarray(final)

        voronoi_points = numpy.array(final[:, [0, 1]])

        # Cartesian product of X, Y
        x = numpy.arange(2048 * 2)
        y = numpy.arange(2056 * 2)
        test_points = numpy.transpose(
            [numpy.tile(x, len(y)), numpy.repeat(y, len(x))])

        voronoi_kdtree = cKDTree(voronoi_points)

        test_point_dist, test_point_regions = voronoi_kdtree.query(test_points,
                                                                   k=1)
        final_image = test_point_regions.reshape((4112, 4096)).astype('float32')
        final_image[:, :] = final[final_image[:, :].astype('int16'), 2]
        return (final_image)

    def model_coeff_vs_fiber(self, data_wlcalib, poldeg,
                             times_sigma_reject=5,
                             debugplot=0):
        """Model polynomial coefficients vs. fiber number.

        For each polynomial coefficient, a smooth polynomial dependence
        with fiber number is also computed, rejecting information from
        fibers which coefficients depart from that smooth variation.
        """

        list_fibid = []
        list_coeffs = []
        for item in (data_wlcalib.contents):
            list_fibid.append(item.fibid)
            if len(item.solution.coeff) != poldeg + 1:
                raise ValueError('Unexpected number of polynomial '
                                 'coefficients')
            list_coeffs.append(item.solution.coeff)

        # determine bad fits from each independent polynomial coefficient
        poldeg_coeff_vs_fiber = 5
        reject_all = None  # avoid PyCharm warning
        fibid = numpy.array(list_fibid)
        for i in range(poldeg + 1):
            coeff = numpy.array([coeff[i] for coeff in list_coeffs])
            poly, yres, reject = polfit_residuals_with_sigma_rejection(
                x=fibid,
                y=coeff,
                deg=poldeg_coeff_vs_fiber,
                times_sigma_reject=times_sigma_reject,
            )
            if abs(debugplot) % 10 != 0:
                polfit_residuals(
                    x=fibid,
                    y=coeff,
                    deg=poldeg_coeff_vs_fiber,
                    reject=reject,
                    xlabel='fibid',
                    ylabel='coeff a_' + str(i),
                    title='Identifying bad fits',
                    debugplot=debugplot
                )
            if i == 0:
                reject_all = numpy.copy(reject)
                if abs(debugplot) >= 10:
                    print('coeff a_' + str(i) + ': nreject=', sum(reject_all))
            else:
                # add new bad fits
                reject_all = numpy.logical_or(reject_all, reject)
                if abs(debugplot) >= 10:
                    print('coeff a_' + str(i) + ': nreject=', sum(reject_all))

        # determine new fits excluding all fibers with bad fits
        list_poly_vs_fiber = []
        for i in range(poldeg + 1):
            coeff = numpy.array([coeff[i] for coeff in list_coeffs])
            poly, yres = polfit_residuals(
                x=fibid,
                y=coeff,
                deg=poldeg_coeff_vs_fiber,
                reject=reject_all,
                xlabel='fibid',
                ylabel='coeff a_' + str(i),
                title='Computing filtered fits',
                debugplot=debugplot
            )
            list_poly_vs_fiber.append(poly)

        if abs(debugplot) >= 10:
            print("list_poly_vs_fiber:\n", list_poly_vs_fiber)

        return list_poly_vs_fiber<|MERGE_RESOLUTION|>--- conflicted
+++ resolved
@@ -106,14 +106,9 @@
     master_dark = reqs.MasterDarkRequirement()
     master_bpm = reqs.MasterBPMRequirement()
     master_apertures = reqs.MasterAperturesRequirement()
-<<<<<<< HEAD
-    extraction_offset = Parameter([0.0], 'Offset traces for extraction', accept_scalar=True)
-    lines_catalog = Requirement(LinesCatalog, 'Catalog of lines')
-=======
     extraction_offset = Parameter([0.0], 'Offset traces for extraction',
                                   accept_scalar=True)
     lines_catalog = reqs.LinesCatalogRequirement()
->>>>>>> 747c6828
     polynomial_degree = Parameter(5, 'Polynomial degree of arc calibration',
                                   as_list=True, nelem='+',
                                   validator=range_validator(minval=1)
