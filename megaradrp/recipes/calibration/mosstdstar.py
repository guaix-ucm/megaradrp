--- conflicted
+++ resolved
@@ -102,15 +102,11 @@
         reduced2d, rss_data = super(MOSStandardRecipe, self).base_run(rinput)
 
         self.logger.info('start sky subtraction')
-<<<<<<< HEAD
-        final, origin, sky = self.run_sky_subtraction(rss_data, rinput.ignored_sky_bundles)
-=======
         final, origin, sky = self.run_sky_subtraction(
             rss_data,
             sky_rss=rinput.sky_rss,
             ignored_sky_bundles=rinput.ignored_sky_bundles
         )
->>>>>>> 7a16e04e
         self.logger.info('end sky subtraction')
 
         # 1 + 6  for first ring
