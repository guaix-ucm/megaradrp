#
# Copyright 2011-2020 Universidad Complutense de Madrid
#
# This file is part of Megara DRP
#
# SPDX-License-Identifier: GPL-3.0+
# License-Filename: LICENSE.txt
#

"""Acquisition with LCB"""


import math

import numpy as np
from scipy.spatial import KDTree

from numina.core import Result, Parameter
from numina.core.validator import range_validator
from numina.constants import FWHM_G

from megaradrp.instrument.focalplane import FocalPlaneConf
from megaradrp.recipes.scientific.base import ImageRecipe
from megaradrp.ntypes import ProcessedRSS, ProcessedImage


class AcquireLCBRecipe(ImageRecipe):
    """Process Acquisition LCB images.

    This recipe processes a set of acquisition images
    obtained in **LCB Acquisition** mode and returns
    the offset and rotation required to center the
    fiduciary object in its reference positions.

    See Also
    --------
    megaradrp.recipes.auxiliary.acquisitionmos.AcquireMOSRecipe

    Notes
    -----
    Images provided by `obresult` are trimmed and corrected
    from overscan, bad pixel mask (if `master_bpm` is not None),
    bias, dark current (if `master_dark` is not None) and
    slit-flat (if `master_slitflat` is not None).

    Images thus corrected are the stacked using the median.
    The result of the combination is saved as an intermediate result, named
    'reduced_image.fits'. This combined image is also returned in the field
    `reduced_image` of the recipe result.

    The apertures in the 2D image are extracted, using the information in
    `master_apertures` and resampled according to the wavelength calibration in
    `master_wlcalib`. Then is divided by the `master_fiberflat`.
    The resulting RSS is saved as an intermediate
    result named 'reduced_rss.fits'. This RSS is also returned in the field
    `reduced_rss` of the recipe result.

    The sky is subtracted by combining the the fibers marked as `SKY`
    in the fibers configuration. The RSS with sky subtracted is returned ini the
    field `final_rss` of the recipe result.

    Then, the centroid of the fiduciary object nearest to the center of the field
    is computed. The offset needed to center
    the fiduciary object in the center of the LCB is returned.

    """

    # Requirements are defined in base class
    points = Parameter([(0, 0)], "Coordinates")
    nrings = Parameter(3, "Number of rings to extract the star",
                       validator=range_validator(minval=1))
    extraction_region = Parameter(
        [1000, 3000],
        description='Region used to compute a mean flux',
        nelem=2
    )

<<<<<<< HEAD
    reduced_image = Result(ProcessedFrame)
=======
    reduced_image = Result(ProcessedImage)
>>>>>>> 7a16e04e
    reduced_rss = Result(ProcessedRSS)
    final_rss = Result(ProcessedRSS)
    offset = Result(list)
    rotang = Result(float)

    def run(self, rinput):

        self.logger.info('starting AC LCB reduction')

        reduced2d, reduced1d = super(AcquireLCBRecipe, self).base_run(rinput)
        # rssdata = rss_data[0].data

        do_sky_subtraction = True
        if do_sky_subtraction:
            self.logger.info('start sky subtraction')
            isb = rinput.ignored_sky_bundles
            if isb:
                self.logger.info('sky bundles ignored: %s', isb)
            final, origin, sky = self.run_sky_subtraction(
                reduced1d,
                sky_rss=rinput.sky_rss,
                ignored_sky_bundles=isb
            )
            self.logger.info('end sky subtraction')
        else:
            final =  reduced1d
            origin = final
            sky = final

        fp_conf = FocalPlaneConf.from_img(final)
        self.logger.debug("LCB configuration is %s", fp_conf.conf_id)

        rssdata = final[0].data

        scale, funit = self.datamodel.fiber_scale_unit(final, unit=True)
        self.logger.debug('unit is %s', funit)
        platescale = self.datamodel.PLATESCALE

        cut1, cut2 = rinput.extraction_region

        # points = [(0, 0)] # Center of fiber 313
        points = list(rinput.points)

        flux_per_cell_all = rssdata[:, cut1:cut2].mean(axis=1)

        max_cell = flux_per_cell_all.argmax() + 1
        max_fiber_ = fp_conf.fibers[max_cell]

        self.logger.info("maximum flux in spaxel %d -- %s", max_cell, max_fiber_.name)
        # Extend points with the brightest spaxel
        points.append((max_fiber_.x, max_fiber_.y))

        fibers = fp_conf.connected_fibers(valid_only=True)

        grid_coords = []
        for fiber in fibers:
            grid_coords.append((fiber.x, fiber.y))
        # setup kdtree for searching
        kdtree = KDTree(grid_coords)

        # Other posibility is
        # query using radius instead
        # radius = 1.2
        # kdtree.query_ball_point(points, k=7, r=radius)
        self.logger.debug('adding %d nrings', rinput.nrings)
        npoints = 1 + 3 * rinput.nrings * (rinput.nrings + 1)
        self.logger.debug('adding %d fibers', npoints)

        dis_p, idx_p = kdtree.query(points, k=npoints)

        self.logger.info('Using %d nearest fibers', npoints)
        for diss, idxs, point in zip(dis_p, idx_p, points):
            # For each point
            value = [p * scale for p in point]
            value_mm = [(v / platescale) for v in value]
            self.logger.info('For point %s arcsec', value)
            self.logger.info('For point %s mm', value_mm)
            colids = []
            coords = []
            for dis, idx in zip(diss, idxs):
                fiber = fibers[idx]
                colids.append(fiber.fibid - 1)
                coords.append((fiber.x, fiber.y))
            self.logger.debug('nearest fibers')
            self.logger.debug('%s', [col + 1 for col in colids])
            coords = np.asarray(coords) * scale
            # flux_per_cell = flux_per_cell_all[colids]
            flux_per_cell = rssdata[colids, cut1:cut2].mean(axis=1)
            flux_per_cell_total = flux_per_cell.sum()
            flux_per_cell_norm = flux_per_cell / flux_per_cell_total
            # centroid
            scf = coords.T * flux_per_cell_norm
            centroid = scf.sum(axis=1)
            self.logger.info('centroid: %s arcsec', list(centroid))
            self.logger.info('centroid: %s mm', list(centroid / platescale))
            # central coords
            c_coords = coords - centroid
            scf0 = scf - centroid[:, np.newaxis] * flux_per_cell_norm
            mc2 = np.dot(scf0, c_coords)
            self.logger.info('2nd order moments, x2=%f, y2=%f, xy=%f arcsec^2', mc2[0,0], mc2[1,1], mc2[0,1])
            if (mc2[0,0] > 0) and (mc2[1,1] > 0):
                self.logger.info('FWHM , x=%f, y=%f arcsec',
                                 FWHM_G * math.sqrt(mc2[0,0]),
                                 FWHM_G * math.sqrt(mc2[1,1])
                                 )

        if False:
            self.compute_dar(final)

        return self.create_result(
            reduced_image=reduced2d,
            reduced_rss=reduced1d,
            final_rss=final,
            offset=-centroid
        )<|MERGE_RESOLUTION|>--- conflicted
+++ resolved
@@ -75,11 +75,7 @@
         nelem=2
     )
 
-<<<<<<< HEAD
-    reduced_image = Result(ProcessedFrame)
-=======
     reduced_image = Result(ProcessedImage)
->>>>>>> 7a16e04e
     reduced_rss = Result(ProcessedRSS)
     final_rss = Result(ProcessedRSS)
     offset = Result(list)
