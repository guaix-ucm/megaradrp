#
# Copyright 2011-2019 Universidad Complutense de Madrid
#
# This file is part of Megara DRP
#
# SPDX-License-Identifier: GPL-3.0+
# License-Filename: LICENSE.txt
#

"""The MEGARA Data Reduction Pipeline."""

import logging


<<<<<<< HEAD
__version__ = '0.8'
=======
__version__ = '0.9'
>>>>>>> a00c3966


# Top level NullHandler
logging.getLogger("megaradrp").addHandler(logging.NullHandler())<|MERGE_RESOLUTION|>--- conflicted
+++ resolved
@@ -12,11 +12,7 @@
 import logging
 
 
-<<<<<<< HEAD
-__version__ = '0.8'
-=======
 __version__ = '0.9'
->>>>>>> a00c3966
 
 
 # Top level NullHandler
