#
<<<<<<< HEAD
# Copyright 2011-2021 Universidad Complutense de Madrid
=======
# Copyright 2011-2022 Universidad Complutense de Madrid
>>>>>>> 8892b1e1
#
# This file is part of Megara DRP
#
# SPDX-License-Identifier: GPL-3.0+
# License-Filename: LICENSE.txt
#

"""The MEGARA Data Reduction Pipeline."""

import logging


<<<<<<< HEAD
__version__ = '0.11'
=======
__version__ = '0.12.2'
>>>>>>> 8892b1e1


# Top level NullHandler
logging.getLogger("megaradrp").addHandler(logging.NullHandler())<|MERGE_RESOLUTION|>--- conflicted
+++ resolved
@@ -1,9 +1,5 @@
 #
-<<<<<<< HEAD
-# Copyright 2011-2021 Universidad Complutense de Madrid
-=======
 # Copyright 2011-2022 Universidad Complutense de Madrid
->>>>>>> 8892b1e1
 #
 # This file is part of Megara DRP
 #
@@ -16,11 +12,7 @@
 import logging
 
 
-<<<<<<< HEAD
-__version__ = '0.11'
-=======
 __version__ = '0.12.2'
->>>>>>> 8892b1e1
 
 
 # Top level NullHandler
