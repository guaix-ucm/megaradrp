--- conflicted
+++ resolved
@@ -12,11 +12,7 @@
 import logging
 
 
-<<<<<<< HEAD
-__version__ = '0.6.1'
-=======
 __version__ = '0.7'
->>>>>>> 747c6828
 
 
 # Top level NullHandler
