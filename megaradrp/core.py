#
# Copyright 2011-2014 Universidad Complutense de Madrid
#
# This file is part of Megara DRP
#
# Megara DRP is free software: you can redistribute it and/or modify
# it under the terms of the GNU General Public License as published by
# the Free Software Foundation, either version 3 of the License, or
# (at your option) any later version.
#
# Megara DRP is distributed in the hope that it will be useful,
# but WITHOUT ANY WARRANTY; without even the implied warranty of
# MERCHANTABILITY or FITNESS FOR A PARTICULAR PURPOSE.  See the
# GNU General Public License for more details.
#
# You should have received a copy of the GNU General Public License
# along with Megara DRP.  If not, see <http://www.gnu.org/licenses/>.
#

from __future__ import print_function

from astropy.io import fits
import numpy as np

from numina.core import BaseRecipeAutoQC as MegaraBaseRecipe  # @UnusedImport
from megaradrp.products import TraceMap
from megaradrp.trace.peakdetection import peakdet
from numina.array.trace.extract import extract_simple_rss
from numina.array.utils import wc_to_pix_1d as wcs_to_pix_1d

# row / column
_binning = {'11': [1, 1], '21': [1, 2], '12': [2, 1], '22': [2, 2]}
_direc = ['normal', 'mirror']


def create(image, direction='normal', bins='11'):
    '''Create a image with overscan for testing.'''

    if direction not in _direc:
        raise ValueError("%s must be either 'normal' or 'mirror'" % direction)

    if direction == 'normal':
        direcfun = lambda x: x
    else:
        direcfun = np.fliplr

    if bins not in _binning:
        raise ValueError("%s must be one if '11', '12', '21, '22'" % bins)

    bng = _binning[bins]

    nr = 2056 / bng[0]
    nc = 2048 / bng[1]

    nr2 = 2 * nr
    nc2 = 2 * nc

    oscan1 = 50 / bng[0]
    oscan2 = oscan1 * 2

    psc1 = 50 / bng[0]
    psc2 = 2 * psc1

    fshape = (nr2 + oscan2, nc2 + psc2)

    # Row block 1
    rb1 = slice(0, nr)
    rb1m = slice(nr, nr + oscan1)
    # Row block 2
    rb2 = slice(nr + oscan2, nr2 + oscan2)
    rb2m = slice(nr + oscan1, nr + oscan2)
    # Col block
    cb = slice(psc1, nc2 + psc1)
    # Col block left
    cbl = slice(0, psc1)
    # Col block right
    cbr = slice(nc2 + psc1, nc2 + psc2)

    # Mode normal
    trim1 = (rb1, cb)
    pcol1 = (rb1, cbl)
    ocol1 = (rb1, cbr)
    orow1 = (rb1m, cb)
    print(trim1, ocol1, orow1, pcol1)

    trim2 = (rb2, cb)
    pcol2 = (rb2, cbr)
    ocol2 = (rb2, cbl)
    orow2 = (rb2m, cb)
    print(trim2, ocol2, orow2, pcol2)

    finaldata = np.zeros(fshape, dtype='float32')

    finaldata[trim1] = direcfun(np.atleast_2d(np.arange(0, nc2)))
    finaldata[trim2] = direcfun(np.atleast_2d(np.arange(0, nc2)))

    finaldata[orow1] = 3
    finaldata[orow2] = 4

    finaldata[pcol1] = 5
    finaldata[pcol2] = 6

    finaldata[ocol1] = 7
    finaldata[ocol2] = 8

    hdu = fits.PrimaryHDU(data=finaldata)
    hdu.writeto(image, clobber=True)


def trim_and_o(image, out='trimmed.fits', direction='normal', bins='11'):
    '''Trim a MEGARA image with overscan.'''

    with fits.open(image) as hdul:
        hdu = trim_and_o_hdu(hdul[0])
        hdu.writeto(out, clobber=True)


def trim_and_o_hdu(hdu):
    '''Trim a MEGARA HDU with overscan.'''

    # FIXME: this should come from the header
    direction = 'normal'
    bins = '11'

    finaldata = trim_and_o_array(hdu.data, direction=direction, bins=bins)

    hdu.data = finaldata
    return hdu


def trim_and_o_array(array, direction='normal', bins='11'):
    '''Trim a MEGARA array with overscan.'''

    if direction not in _direc:
        raise ValueError("%s must be either 'normal' or 'mirror'" % direction)

    if direction == 'normal':
        direcfun = lambda x: x
    else:
        direcfun = np.fliplr

    if bins not in _binning:
        raise ValueError("%s must be one if '11', '12', '21, '22'" % bins)

    OSCANW = 100
    PSCANW = 50
    H_X_DIM = 2048
    H_Y_DIM = 2056

    bng = _binning[bins]

    nr2 = H_Y_DIM * 2 / bng[0]
    nc2 = H_X_DIM * 2 / bng[1]

    nr = H_Y_DIM / bng[0]
    nc = H_X_DIM / bng[1]

    oscan2 = OSCANW / bng[0]
    psc1 = PSCANW / bng[0]

    finaldata = np.empty((nr2, nc2), dtype='float32')
    finaldata[:nr, :] = direcfun(array[:nr, psc1:nc2 + psc1])
    finaldata[nr:, :] = direcfun(array[nr + oscan2:, psc1:nc2 + psc1])
    return finaldata

def apextract(data, trace):
    '''Extract apertures.'''
    rss = np.empty((trace.shape[0], data.shape[1]), dtype='float32')
    for idx, r in enumerate(trace):
        l = r[0]
        r = r[2] + 1
        sl = (slice(l, r), )
        m = data[sl].sum(axis=0)
        rss[idx] = m
    return rss


def fill_other(data, a, b):
    start = wcs_to_pix_1d(a)
    end = wcs_to_pix_1d(b)
    data[start] = min(start+0.5, b)-a
    data[start+1:end] = 1.0
    if end > start:
        data[end] = b - (end-0.5)
    return data


def extract_region(data, border1, border2, pesos, xpos):
        
    extend = (border1.min(), border2.max())
    extend_pix = (wcs_to_pix_1d(extend[0]), wcs_to_pix_1d(extend[1])+1)
    region = slice(extend_pix[0],extend_pix[1])

    for x, a,b in zip(xpos, border1, border2):
        fill_other(pesos[:,x], a, b)

        final2d = data[region,:] * pesos[region,:]

    pesos[region,:] = 0.0
    final = final2d.sum(axis=0)
    return final


def apextract_tracemap(data, tracemap):
    '''Extract apertures using a tracemap.'''
    
    # FIXME: a little hackish
    
    pols = [np.poly1d(t['fitparms']) for t in tracemap]
    
    borders = []
    pix_12 = 0.5 * (pols[1] + pols[0])
    # Use the half distance in the first trace
    pix_01 = 1.5 * pols[0] - 0.5 * pols[1]
    pix_2 = pols[1]    
    borders.append((pix_01, pix_12))

    for p2 in pols[2:-1]:
     
        pix_1, pix_01 = pix_2, pix_12 
        pix_2 = p2

        pix_12 = 0.5 * (pix_2 + pix_1)
        borders.append((pix_01, pix_12))

    # extract the last trace
    pix_1, pix_01 = pix_2, pix_12 
    pix_12 = 2 * pix_1 - pix_01
    borders.append((pix_01, pix_12))

    rss = np.empty((len(pols), data.shape[1]))

    rss = extract_simple_rss(data, borders)
<<<<<<< HEAD
=======

>>>>>>> 1fa29b99


    return rss<|MERGE_RESOLUTION|>--- conflicted
+++ resolved
@@ -231,10 +231,7 @@
     rss = np.empty((len(pols), data.shape[1]))
 
     rss = extract_simple_rss(data, borders)
-<<<<<<< HEAD
-=======
-
->>>>>>> 1fa29b99
-
-
-    return rss+
+
+    return rss
+
