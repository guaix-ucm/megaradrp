# -*- coding: utf-8 -*-
#
# MEGARA DRP documentation build configuration file, created by
# sphinx-quickstart on Mon Oct 28 19:05:57 2013.
#
# This file is execfile()d with the current directory set to its containing dir.
#
# Note that not all possible configuration values are present in this
# autogenerated file.
#
# All configuration values have a default; values that are commented out
# serve to show the default.

import sys, os

# This is required by autodoc to work
sys.path.insert(0, os.path.abspath('../'))

extensions = ['sphinx.ext.autodoc', 'sphinx.ext.doctest',
              'sphinx.ext.intersphinx', 'sphinx.ext.inheritance_diagram',
              'sphinx.ext.todo', 'sphinx.ext.graphviz','sphinx.ext.coverage',
              'sphinx.ext.mathjax', 'numpydoc']

master_doc = 'index'
templates_path = ['_templates']
exclude_patterns = ['_build']

project = u'MEGARA Data Reduction Pipeline'
copyright = u'2013-2018, Universidad Complutense de Madrid'
<<<<<<< HEAD
version = '0.6'
release = '0.6.1'
=======
version = '0.7'
release = '0.7'
>>>>>>> 747c6828
show_authors = True

numpydoc_show_class_members = False
numpydoc_show_inherited_class_members = False


# -- Options for HTML output ---------------------------------------------------
html_theme = 'default'
#html_theme_path = []
#html_theme_options = {}
#html_static_path = ['_static']
#html_logo = None
#html_last_updated_fmt = '%b %d, %Y'
#html_use_smartypants = True
#html_sidebars = {}
#html_additional_pages = {'index': 'index.html'}

# Output file base name for HTML help builder.
htmlhelp_basename = 'megaradrpdoc'


latex_documents = [
  ('index', 'megaradrp.tex', u'MEGARA Pipeline Documentation',
   u'Sergio Pascual', 'manual', 1),
]
latex_logo = '_static/megara.png'
latex_elements = {
    'papersize': 'a4paper',
    #'pointsize': '10pt',
    #'preamble': '',
    'fontpkg': '\\usepackage{palatino}',
    }
latex_show_urls = 'footnote'
#latex_appendices = []
#latex_domain_indices = True

intersphinx_mapping = {
  'numina': ('http://numina.readthedocs.io/en/latest/', None)
}<|MERGE_RESOLUTION|>--- conflicted
+++ resolved
@@ -27,13 +27,8 @@
 
 project = u'MEGARA Data Reduction Pipeline'
 copyright = u'2013-2018, Universidad Complutense de Madrid'
-<<<<<<< HEAD
-version = '0.6'
-release = '0.6.1'
-=======
 version = '0.7'
 release = '0.7'
->>>>>>> 747c6828
 show_authors = True
 
 numpydoc_show_class_members = False
