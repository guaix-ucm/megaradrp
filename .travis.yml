--- conflicted
+++ resolved
@@ -4,17 +4,11 @@
 matrix:
   include:
     - python: "2.7"
-<<<<<<< HEAD
-      env: DEPS="numpy scipy astropy enum34"
-    - python: "3.5"
-      env: DEPS="numpy scipy astropy"
-=======
       env: DEPS="numpy scipy astropy=2.0 enum34"
     - python: "3.5"
       env: DEPS="numpy scipy astropy=3.0" COVERAGE=true
->>>>>>> 747c6828
     - python: "3.6"
-      env: DEPS="numpy scipy astropy"
+      env: DEPS="numpy scipy astropy=3.0"
 
 cache:
   apt: true
