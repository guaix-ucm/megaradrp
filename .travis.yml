--- conflicted
+++ resolved
@@ -16,34 +16,14 @@
 # The preinstalled numpy 1.15 with python 3.5 breaks something
 # probably a wheel
 install:
-<<<<<<< HEAD
-  # See:
-  # https://groups.google.com/a/continuum.io/forum/#!topic/conda/RSFENqovnro
-  # - conda update --yes --no-deps conda
-  # OK, this used to *fix* the build, but now it *breaks* the build.
-  # If you're reading this, good luck out there. I'm not sure what to tell you.
-  - conda update --yes conda
-  - >
-    conda create -n testenv --yes python=$TRAVIS_PYTHON_VERSION
-    $DEPS scikit-image pip pytest setuptools six>=1.7
-    pyyaml
-  - source activate testenv
-=======
   - pip install Cython
   - pip install "numpy>=1.16"
   - pip install git+git://github.com/guaix-ucm/numina.git#egg=numina
   - pip install $DEPS scikit-image pip pytest setuptools Cython six>=1.7
->>>>>>> a00c3966
   - pip install pytest-benchmark pytest-cov
   - pip install pytest-remotedata
   - if [[ $COVERAGE == true ]]; then pip install coveralls; fi
   - if [[ $COVERAGE == true ]]; then pip install codeclimate-test-reporter; fi
-<<<<<<< HEAD
-  - pip install numina
-  # Build in place so we can run tests
-  - python setup.py build_ext --inplace
-=======
->>>>>>> a00c3966
 
 script:
   - py.test -s -v megaradrp
